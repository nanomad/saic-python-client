[build-system]
requires = ["setuptools>=61.0"]
build-backend = "setuptools.build_meta"

[project]
name = "saic_ismart_client"
<<<<<<< HEAD
version = "1.3.0"
=======
version = "1.4.0"
>>>>>>> cd5177b1
authors = [
    { name = "Thomas Salm", email="saic-python-client@devtom.de"},
]
dependencies = [
    "asn1tools >= 0.165.0",
    "requests >= 2.28.2",
    "urllib3 >= 1.26.14",
]
description = "SAIC client library (MG iSMART)"
readme = "README.md"
requires-python = ">=3.9"
classifiers = [
    "Programming Language :: Python :: 3",
    "License :: OSI Approved :: MIT License",
    "Operating System :: OS Independent",
]

[project.urls]
"Homepage" = "https://github.com/SAIC-iSmart-API/saic-python-client"
"Bug Tracker" = "https://github.com/SAIC-iSmart-API/saic-python-client/issues"<|MERGE_RESOLUTION|>--- conflicted
+++ resolved
@@ -4,11 +4,7 @@
 
 [project]
 name = "saic_ismart_client"
-<<<<<<< HEAD
-version = "1.3.0"
-=======
 version = "1.4.0"
->>>>>>> cd5177b1
 authors = [
     { name = "Thomas Salm", email="saic-python-client@devtom.de"},
 ]
