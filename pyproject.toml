--- conflicted
+++ resolved
@@ -4,11 +4,7 @@
 
 [project]
 name = "saic_ismart_client"
-<<<<<<< HEAD
-version = "1.0.0"
-=======
 version = "1.1.0"
->>>>>>> 8a9b0248
 authors = [
     { name = "Thomas Salm", email="saic-python-client@devtom.de"},
 ]
