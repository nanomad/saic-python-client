--- conflicted
+++ resolved
@@ -248,23 +248,6 @@
 class OtaChrgCtrlReq(ApplicationData):
     def __init__(self):
         super().__init__('OTAChrgCtrlReq')
-<<<<<<< HEAD
-        self.chrg_ctrl_reg = -1  # INTEGER(0..255)
-        self.tbox_v2x_req = -1  # INTEGER(0..255)
-        self.tbox_elecc_lck_ctrl_req = -1  # INTEGER(0..255)
-
-    def get_data(self) -> dict:
-        return {
-            'chrgCtrlReq': self.chrg_ctrl_reg,
-            'tboxV2XReq': self.tbox_v2x_req,
-            'tboxEleccLckCtrlReq': self.tbox_elecc_lck_ctrl_req
-        }
-
-    def init_from_dict(self, data: dict):
-        self.chrg_ctrl_reg = data.get('chrgCtrlReq')
-        self.tbox_v2x_req = data.get('tboxV2XReq')
-        self.tbox_elecc_lck_ctrl_req = data.get('tboxEleccLckCtrlReq')
-=======
         self.chrgCtrlReq = None
         self.tboxV2XReq = None
         self.tboxEleccLckCtrlReq = None
@@ -281,42 +264,11 @@
         self.chrgCtrlReq = data.get('chrgCtrlReq')
         self.tboxV2XReq = data.get('tboxV2XReq')
         self.tboxEleccLckCtrlReq = data.get('tboxEleccLckCtrlReq')
->>>>>>> bed6b53c
 
 
 class OtaChrgCtrlStsResp(ApplicationData):
     def __init__(self):
         super().__init__('OTAChrgCtrlStsResp')
-<<<<<<< HEAD
-        self.chrg_ctrl_dsp_cmd = -1  # INTEGER(0..255)
-        self.chrg_ctrl_resp = -1  # INTEGER(0..255)
-        self.bms_ds_chrg_ctrl_dsp_cmd = -1  # INTEGER(0..255) OPTIONAL
-        self.bms_ds_chrg_ctrl_resp = -1  # INTEGER(0..255) OPTIONAL
-        self.ccu_elecc_lck_ctrl_dsp_cmd = -1  # INTEGER(0..255) OPTIONAL
-        self.ccu_elecc_lck_ctrl_resp = -1  # INTEGER(0..255) OPTIONAL
-        self.rvc_req_sts = b''  # OCTET STRING(SIZE(1))
-
-    def get_data(self) -> dict:
-        data = {
-            'chrgCtrlDspCmd': self.chrg_ctrl_dsp_cmd,
-            'chrgCtrlResp': self.chrg_ctrl_resp
-        }
-        self.add_optional_field_to_data(data, 'bmsDsChrgCtrlDspCmd', self.bms_ds_chrg_ctrl_dsp_cmd)
-        self.add_optional_field_to_data(data, 'bmsDsChrgCtrlResp', self.bms_ds_chrg_ctrl_resp)
-        self.add_optional_field_to_data(data, 'ccuEleccLckCtrlDspCmd', self.ccu_elecc_lck_ctrl_dsp_cmd)
-        self.add_optional_field_to_data(data, 'ccuEleccLckCtrlResp', self.ccu_elecc_lck_ctrl_resp)
-        self.add_optional_field_to_data(data, 'rvcReqSts', self.rvc_req_sts)
-        return data
-
-    def init_from_dict(self, data: dict):
-        self.chrg_ctrl_dsp_cmd = data.get('chrgCtrlDspCmd')
-        self.chrg_ctrl_resp = data.get('chrgCtrlResp')
-        self.bms_ds_chrg_ctrl_dsp_cmd = data.get('bmsDsChrgCtrlDspCmd')
-        self.bms_ds_chrg_ctrl_resp = data.get('bmsDsChrgCtrlResp')
-        self.ccu_elecc_lck_ctrl_dsp_cmd = data.get('ccuEleccLckCtrlDspCmd')
-        self.ccu_elecc_lck_ctrl_resp = data.get('ccuEleccLckCtrlResp')
-        self.rvc_req_sts = data.get('rvcReqSts')
-=======
         self.chrgCtrlDspCmd = None
         self.chrgCtrlResp = None
         self.bmsDsChrgCtrlDspCmd = None
@@ -497,5 +449,4 @@
     def init_from_dict(self, data: dict):
         self.ptcHeatReqDspCmd = data.get('ptcHeatReqDspCmd')
         self.ptcHeatResp = data.get('ptcHeatResp')
-        self.rvcReqSts = data.get('rvcReqSts')
->>>>>>> bed6b53c
+        self.rvcReqSts = data.get('rvcReqSts')