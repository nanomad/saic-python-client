import datetime
import functools
import hashlib
import logging
import time
import urllib.parse
from enum import Enum
from typing import cast

import requests as requests

from saic_ismart_client.common_model import AbstractMessage, AbstractMessageBody, Header, MessageBodyV2, MessageV2
from saic_ismart_client.ota_v1_1.Message import MessageCoderV11
from saic_ismart_client.ota_v1_1.data_model import AbortSendMessageReq, AlarmSwitch, AlarmSwitchReq, Message, \
    MessageBodyV11, MessageListReq, MessageListResp, MessageV11, MpAlarmSettingType, MpUserLoggingInReq, \
    MpUserLoggingInRsp, StartEndNumber, Timestamp, VinInfo
from saic_ismart_client.ota_v2_1.Message import MessageCoderV21
<<<<<<< HEAD
from saic_ismart_client.ota_v2_1.data_model import OtaRvmVehicleStatusReq, OtaRvmVehicleStatusResp25857, OtaRvcReq,\
    RvcReqParam, OtaRvcStatus25857
from saic_ismart_client.ota_v3_0.Message import MessageCoderV30, MessageV30, MessageBodyV30
from saic_ismart_client.ota_v3_0.data_model import OtaChrgMangDataResp, OtaChrgCtrlReq, OtaChrgCtrlStsResp
=======
from saic_ismart_client.ota_v2_1.data_model import OtaRvcReq, OtaRvcStatus25857, OtaRvmVehicleStatusReq, \
    OtaRvmVehicleStatusResp25857, RvcReqParam
from saic_ismart_client.ota_v3_0.Message import MessageBodyV30, MessageCoderV30, MessageV30
from saic_ismart_client.ota_v3_0.data_model import OtaChrgCtrlReq, OtaChrgCtrlStsResp, OtaChrgHeatReq, OtaChrgHeatResp, \
    OtaChrgMangDataResp, OtaChrgRsvanReq, OtaChrgSetngReq, OtaChrgSetngResp, OtaChrgRsvanResp
>>>>>>> bed6b53c

UID_INIT = '0000000000000000000000000000000000000000000000000#'
AVG_SMS_DELIVERY_TIME = 15
logging.basicConfig(format='%(asctime)s %(message)s', level=logging.INFO)


class ScheduledChargingMode(Enum):
    DISABLED = 2
    UNTIL_CONFIGURED_SOC = 3
    UNTIL_CONFIGURED_TIME = 1


class TargetBatteryCode(Enum):
    P_40 = 1
    P_50 = 2
    P_60 = 3
    P_70 = 4
    P_80 = 5
    P_90 = 6
    P_100 = 7


class SaicMessage:
    def __init__(self, message_id: int, message_type: str, title: str, message_time: datetime, sender: str,
                 content: str, read_status: int, vin: str):
        self.message_id = message_id
        self.message_type = message_type
        self.title = title
        self.message_time = message_time
        self.sender = sender
        self.content = content
        self.read_status = read_status
        self.vin = vin

    def get_read_status_str(self) -> str:
        if self.read_status is None:
            return 'unknown'
        elif self.read_status == 0:
            return 'unread'
        else:
            return 'read'

    def get_details(self) -> str:
        return f'ID: {self.message_id}, Time: {self.message_time}, Type: {self.message_type}, Title: {self.title}, ' \
            + f'Content: {self.content}, Status: {self.get_read_status_str()}, Sender: {self.sender}, VIN: {self.vin}'


def convert(message: Message) -> SaicMessage:
    if message.content is not None:
        content = message.content.decode()
    else:
        content = None
    return SaicMessage(message.message_id, message.message_type, message.title.decode(),
                       message.message_time.get_timestamp(), message.sender.decode(), content, message.read_status,
                       message.vin)


class SaicApiException(Exception):
    def __init__(self, msg: str, return_code: int = None):
        if return_code is not None:
            self.message = f'return code: {return_code}, message: {msg}'
        else:
            self.message = msg

    def __str__(self):
        return self.message


class SaicApi:
    def __init__(self, saic_uri: str, saic_user: str, saic_password: str, relogin_delay: int = None):
        self.saic_uri = saic_uri
        self.saic_user = saic_user
        self.saic_password = saic_password
        if relogin_delay is None:
            self.relogin_delay = 0
        else:
            self.relogin_delay = relogin_delay
        self.message_v1_1_coder = MessageCoderV11()
        self.message_V2_1_coder = MessageCoderV21()
        self.message_V3_0_coder = MessageCoderV30()
        self.cookies = None
        self.uid = ''
        self.token = ''
        self.token_expiration = None
        self.on_publish_raw_value = None
        self.on_publish_json_value = None

    def login(self) -> MessageV11:
        application_data = MpUserLoggingInReq()
        application_data.password = self.saic_password
        header = Header()
        header.protocol_version = 17
        login_request_message = MessageV11(header, MessageBodyV11(), application_data)
        application_id = '501'
        application_data_protocol_version = 513
        self.message_v1_1_coder.initialize_message(
            UID_INIT[len(self.saic_user):] + self.saic_user,
            cast(str, None),
            application_id,
            application_data_protocol_version,
            1,
            login_request_message)
        self.publish_json_request(application_id, application_data_protocol_version, login_request_message.get_data())
        login_request_hex = self.message_v1_1_coder.encode_request(login_request_message)
        self.publish_raw_request(application_id, application_data_protocol_version, login_request_hex)
        login_response_hex = self.send_request(login_request_hex,
                                               urllib.parse.urljoin(self.saic_uri, '/TAP.Web/ota.mp'))
        self.publish_raw_response(application_id, application_data_protocol_version, login_response_hex)
        logging_in_rsp = MpUserLoggingInRsp()
        login_response_message = MessageV11(header, MessageBodyV11(), logging_in_rsp)
        self.message_v1_1_coder.decode_response(login_response_hex, login_response_message)
        self.publish_json_response(application_id, application_data_protocol_version, login_response_message.get_data())
        if login_response_message.body.error_message is not None:
            raise SaicApiException(login_response_message.body.error_message.decode(),
                                   login_response_message.body.result)
        else:
            self.uid = login_response_message.body.uid
            self.token = logging_in_rsp.token
            if logging_in_rsp.token_expiration is not None:
                self.token_expiration = logging_in_rsp.token_expiration
        return login_response_message

    def set_geofence_alarm_switch(self) -> None:
        return self.set_alarm_switches(
            [create_alarm_switch(MpAlarmSettingType.REGION)],
            pin='22222222222222222222222222222222'
        )

    def set_alarm_switches(self, alarm_switches: list, pin: str = None) -> None:
        alarm_switch_req = AlarmSwitchReq()
        alarm_switch_req.alarm_switch_list = alarm_switches
        alarm_switch_req.pin = hash_md5('123456') if pin is None else pin

        header = Header()
        header.protocol_version = 17
        alarm_switch_req_message = MessageV11(header, MessageBodyV11(), alarm_switch_req)
        application_id = '521'
        application_data_protocol_version = 513
        self.message_v1_1_coder.initialize_message(
            self.uid,
            self.get_token(),
            application_id,
            application_data_protocol_version,
            1,
            alarm_switch_req_message)
        self.publish_json_request(application_id, application_data_protocol_version,
                                  alarm_switch_req_message.get_data())
        alarm_switch_request_hex = self.message_v1_1_coder.encode_request(alarm_switch_req_message)
        self.publish_raw_request(application_id, application_data_protocol_version, alarm_switch_request_hex)
        alarm_switch_response_hex = self.send_request(alarm_switch_request_hex,
                                                      urllib.parse.urljoin(self.saic_uri, '/TAP.Web/ota.mp'))
        self.publish_raw_response(application_id, application_data_protocol_version, alarm_switch_response_hex)
        alarm_switch_response_message = MessageV11(header, MessageBodyV11())
        self.message_v1_1_coder.decode_response(alarm_switch_response_hex, alarm_switch_response_message)
        self.publish_json_response(application_id, application_data_protocol_version,
                                   alarm_switch_response_message.get_data())

        if alarm_switch_response_message.body.error_message is not None:
            raise SaicApiException(alarm_switch_response_message.body.error_message.decode(),
                                   alarm_switch_response_message.body.result)

    def get_vehicle_status(self, vin_info: VinInfo, event_id: str = None) -> MessageV2:
        vehicle_status_req = OtaRvmVehicleStatusReq()
        vehicle_status_req.veh_status_req_type = 2
        vehicle_status_req_msg = MessageV2(MessageBodyV2(), vehicle_status_req)
        application_id = '511'
        application_data_protocol_version = 25857
        self.message_V2_1_coder.initialize_message(self.uid, self.get_token(), vin_info.vin, application_id,
                                                   application_data_protocol_version, 1, vehicle_status_req_msg)
        if event_id is not None:
            vehicle_status_req_msg.body.event_id = event_id
        self.publish_json_request(application_id, application_data_protocol_version, vehicle_status_req_msg.get_data())
        vehicle_status_req_hex = self.message_V2_1_coder.encode_request(vehicle_status_req_msg)
        self.publish_raw_request(application_id, application_data_protocol_version, vehicle_status_req_hex)
        vehicle_status_rsp_hex = self.send_request(vehicle_status_req_hex,
                                                   urllib.parse.urljoin(self.saic_uri, '/TAP.Web/ota.mpv21'))
        self.publish_raw_response(application_id, application_data_protocol_version, vehicle_status_rsp_hex)
        vehicle_status_rsp_msg = MessageV2(MessageBodyV2(), OtaRvmVehicleStatusResp25857())
        self.message_V2_1_coder.decode_response(vehicle_status_rsp_hex, vehicle_status_rsp_msg)
        self.publish_json_response(application_id, application_data_protocol_version, vehicle_status_rsp_msg.get_data())
        return vehicle_status_rsp_msg

    def get_vehicle_status_with_retry(self, vin_info: VinInfo) -> MessageV2:
        return self.handle_retry(self.get_vehicle_status, vin_info)

    def unknown_engine_control(self, vin_info: VinInfo) -> MessageV2:
        rvc_params = []
        param1 = RvcReqParam()
        param1.param_id = 16
        param1.param_value = b'\x01'
        rvc_params.append(param1)

        return self.send_vehicle_ctrl_cmd_with_retry(vin_info, b'\x11', rvc_params, True)

    def lock_vehicle(self, vin_info: VinInfo) -> MessageV2:
        rvc_params = []
        return self.send_vehicle_ctrl_cmd_with_retry(vin_info, b'\x01', rvc_params, False)

    def unlock_vehicle(self, vin_info: VinInfo) -> MessageV2:
        rvc_params = []
        param1 = RvcReqParam()
        param1.param_id = 4
        param1.param_value = b'\x00'
        rvc_params.append(param1)

        param2 = RvcReqParam()
        param2.param_id = 5
        param2.param_value = b'\x00'
        rvc_params.append(param2)

        param3 = RvcReqParam()
        param3.param_id = 6
        param3.param_value = b'\x00'
        rvc_params.append(param3)

        param4 = RvcReqParam()
        param4.param_id = 7
        param4.param_value = b'\x03'
        rvc_params.append(param4)

        param5 = RvcReqParam()
        param5.param_id = 255
        param5.param_value = b'\x00'
        rvc_params.append(param5)

        return self.send_vehicle_ctrl_cmd_with_retry(vin_info, b'\x02', rvc_params, False)

    def start_rear_window_heat(self, vin_info: VinInfo) -> MessageV2:
        return self.__control_rear_window_heat(vin_info, True)

    def stop_rear_window_heat(self, vin_info: VinInfo) -> MessageV2:
        return self.__control_rear_window_heat(vin_info, False)

    def __control_rear_window_heat(self, vin_info: VinInfo, enable: bool) -> MessageV2:
        rvc_params = []
        param1 = RvcReqParam()
        param1.param_id = 23
        param1.param_value = bool_to_bit(enable)
        rvc_params.append(param1)

        param2 = RvcReqParam()
        param2.param_id = 255
        param2.param_value = b'\x00'
        rvc_params.append(param2)

        return self.send_vehicle_ctrl_cmd_with_retry(vin_info, b'\x20', rvc_params, False)

    def control_heated_seats(self, vin_info: VinInfo, driver_side=True, passenger_side=True):
        rcv_params = []
        param1 = RvcReqParam()
        param1.param_id = 17
        param1.param_value = bool_to_bit(driver_side)
        rcv_params.append(param1)

        param2 = RvcReqParam()
        param2.param_id = 18
        param2.param_value = bool_to_bit(passenger_side)
        rcv_params.append(param2)

        param3 = RvcReqParam()
        param3.param_id = 255
        param3.param_value = b'\x00'
        rcv_params.append(param3)
        return self.send_vehicle_ctrl_cmd_with_retry(vin_info, b'\x05', rcv_params, True)

    def start_ac(self, vin_info: VinInfo) -> MessageV2:
        rcv_params = []
        param1 = RvcReqParam()
        param1.param_id = 19
        param1.param_value = b'\x02'
        rcv_params.append(param1)

        param2 = RvcReqParam()
        param2.param_id = 20
        param2.param_value = b'\x08'
        rcv_params.append(param2)

        param3 = RvcReqParam()
        param3.param_id = 255
        param3.param_value = b'\x00'
        rcv_params.append(param3)

        return self.send_vehicle_ctrl_cmd_with_retry(vin_info, b'\x06', rcv_params, True)

    def stop_ac(self, vin_info: VinInfo) -> MessageV2:
        return self.control_climate(vin_info, fan_speed=0, ac_on=False, temperature_idx=0)

    def start_ac_blowing(self, vin_info: VinInfo) -> MessageV2:
        return self.control_climate(vin_info, fan_speed=1, ac_on=False, temperature_idx=0)

    def stop_ac_blowing(self, vin_info: VinInfo) -> MessageV2:
        rcv_params = []
        param1 = RvcReqParam()
        param1.param_id = 19
        param1.param_value = b'\x00'
        rcv_params.append(param1)

        param2 = RvcReqParam()
        param2.param_id = 20
        param2.param_value = b'\x00'
        rcv_params.append(param2)

        param3 = RvcReqParam()
        param3.param_id = 22
        param3.param_value = b'\x00'
        rcv_params.append(param3)

        param4 = RvcReqParam()
        param4.param_id = 255
        param4.param_value = b'\x00'
        rcv_params.append(param4)

        return self.send_vehicle_ctrl_cmd_with_retry(vin_info, b'\x06', rcv_params, True)

    def start_front_defrost(self, vin_info: VinInfo) -> MessageV2:
        return self.control_climate(vin_info, fan_speed=5, ac_on=True, temperature_idx=8)

    def stop_front_defrost(self, vin_info: VinInfo) -> MessageV2:
        rcv_params = []
        param1 = RvcReqParam()
        param1.param_id = 19
        param1.param_value = b'\x00'
        rcv_params.append(param1)

        param2 = RvcReqParam()
        param2.param_id = 20
        param2.param_value = b'\x08'
        rcv_params.append(param2)

        param3 = RvcReqParam()
        param3.param_id = 22
        param3.param_value = b'\x00'
        rcv_params.append(param3)

        param4 = RvcReqParam()
        param4.param_id = 255
        param4.param_value = b'\x00'
        rcv_params.append(param4)

        return self.send_vehicle_ctrl_cmd_with_retry(vin_info, b'\x06', rcv_params, True)

    def control_climate(
            self,
            vin_info: VinInfo,
            fan_speed: int = 5,
            ac_on: bool = True,
            temperature_idx: int = 8
    ) -> MessageV2:

        if fan_speed < 0 or fan_speed > 5:
            raise Exception('fan_speed must be between 0 and 5')

        if temperature_idx < 0 or temperature_idx > 14:
            raise Exception('temperature_idx must be between 0 and 14')

        if fan_speed == 0:
            ac_on = False
            temperature_idx = 8

        rcv_params = []
        param1 = RvcReqParam()
        param1.param_id = 19
        param1.param_value = fan_speed.to_bytes(1, 'big')
        rcv_params.append(param1)

        if fan_speed > 0:
            param2 = RvcReqParam()
            param2.param_id = 20
            param2.param_value = temperature_idx.to_bytes(1, 'big')
            rcv_params.append(param2)

        param3 = RvcReqParam()
        param3.param_id = 22
        param3.param_value = bool_to_bit(ac_on)
        rcv_params.append(param3)

        param4 = RvcReqParam()
        param4.param_id = 255
        param4.param_value = b'\x00'
        rcv_params.append(param4)
        return self.send_vehicle_ctrl_cmd_with_retry(vin_info, b'\x06', rcv_params, True)

    def close_driver_window(self, vin_info: VinInfo) -> MessageV2:
        rcv_params = []
        param1 = RvcReqParam()
        param1.param_id = 9
        param1.param_value = b'\x01'
        rcv_params.append(param1)

        for i in [10, 11, 12, 13, 255]:
            param = RvcReqParam()
            param.param_id = i
            param.param_value = b'\x00'
            rcv_params.append(param)

        return self.send_vehicle_ctrl_cmd_with_retry(vin_info, b'\x03', rcv_params, False)

    def control_sunroof(self, should_open: bool, vin_info: VinInfo) -> MessageV2:
        rcv_params = []
        param1 = RvcReqParam()
        param1.param_id = 8
        param1.param_value = b'\x01'
        rcv_params.append(param1)

        for i in [9, 10, 11, 12, 255]:
            param = RvcReqParam()
            param.param_id = i
            param.param_value = b'\x00'
            rcv_params.append(param)

        param = RvcReqParam()
        param.param_id = 13
        param.param_value = b'\x03' if should_open else b'\x00'
        rcv_params.append(param)

        return self.send_vehicle_ctrl_cmd_with_retry(vin_info, b'\x03', rcv_params, True)

    def open_door_locks(self, vin_info: VinInfo) -> MessageV2:
        return self.__open_vehicle_lock(vin_info, 3)

    def open_tailgate(self, vin_info: VinInfo) -> MessageV2:
        return self.__open_vehicle_lock(vin_info, 2)

    def __open_vehicle_lock(self, vin_info: VinInfo, lock_id: int) -> MessageV2:
        rcv_params = []

        for i in [4, 5, 6, 255]:
            param = RvcReqParam()
            param.param_id = i
            param.param_value = b'\x00'
            rcv_params.append(param)

        param1 = RvcReqParam()
        param1.param_id = 7
        param1.param_value = lock_id.to_bytes(1, 'big')
        rcv_params.append(param1)

        return self.send_vehicle_ctrl_cmd_with_retry(vin_info, b'\x02', rcv_params, False)

    def find_my_car(self, vin_info: VinInfo, with_horn: bool = True, with_lights: bool = True) -> MessageV2:
        rcv_params = []

        param = RvcReqParam()
        param.param_id = 1
        param.param_value = b'\x01'
        rcv_params.append(param)

        param = RvcReqParam()
        param.param_id = 2
        param.param_value = bool_to_bit(with_horn)
        rcv_params.append(param)

        param = RvcReqParam()
        param.param_id = 3
        param.param_value = bool_to_bit(with_lights)
        rcv_params.append(param)

        param = RvcReqParam()
        param.param_id = 255
        param.param_value = b'\x00'
        rcv_params.append(param)

        return self.send_vehicle_ctrl_cmd_with_retry(vin_info, b'\x00', rcv_params, True)

    def send_vehicle_ctrl_cmd_with_retry(self, vin_info: VinInfo, rvc_req_type: bytes, rvc_params: list,
                                         has_app_data: bool) -> MessageV2:
        vehicle_control_cmd_rsp_msg = self.send_vehicle_control_command(vin_info, rvc_req_type, rvc_params)

        if has_app_data:
            while vehicle_control_cmd_rsp_msg.application_data is None:
                if vehicle_control_cmd_rsp_msg.body.error_message is not None:
                    self.handle_error(vehicle_control_cmd_rsp_msg.body)
                else:
                    logging.debug('API request returned no application data and no error message.')
                    time.sleep(float(AVG_SMS_DELIVERY_TIME))

                event_id = vehicle_control_cmd_rsp_msg.body.event_id
                vehicle_control_cmd_rsp_msg = self.send_vehicle_control_command(vin_info, rvc_req_type, rvc_params,
                                                                                event_id)
        else:
            retry = 1
            while (
                    vehicle_control_cmd_rsp_msg.body.error_message is not None
                    and retry <= 3
            ):
                self.handle_error(vehicle_control_cmd_rsp_msg.body)
                event_id = vehicle_control_cmd_rsp_msg.body.event_id
                vehicle_control_cmd_rsp_msg = self.send_vehicle_control_command(vin_info, rvc_req_type, rvc_params,
                                                                                event_id)
                retry += 1
            if vehicle_control_cmd_rsp_msg.body.error_message is not None:
                raise SaicApiException(vehicle_control_cmd_rsp_msg.body.error_message.decode(),
                                       vehicle_control_cmd_rsp_msg.body.result)
        return vehicle_control_cmd_rsp_msg

    def get_message_list_with_retry(self) -> list:
        message_list_rsp_msg = self.handle_retry(self.get_message_list)

        result = []
        if message_list_rsp_msg.application_data is not None:
            message_list_rsp = cast(MessageListResp, message_list_rsp_msg.application_data)
            for message in message_list_rsp.messages:
                result.append(convert(message))
        return result

    def handle_retry(self, func, vin_info: VinInfo = None):
        if vin_info:
            rsp = func(vin_info)
        else:
            rsp = func()
        rsp_msg = cast(AbstractMessage, rsp)
        while rsp_msg.application_data is None:
            if rsp_msg.body.error_message is not None:
                self.handle_error(rsp_msg.body)
            else:
                logging.debug('API request returned no application data and no error message.')
                time.sleep(float(AVG_SMS_DELIVERY_TIME))

            if vin_info:
                rsp_msg = func(vin_info, rsp_msg.body.event_id)
            else:
                rsp_msg = func(rsp_msg.body.event_id)
        return rsp_msg

    def send_vehicle_control_command(self, vin_info: VinInfo, rvc_req_type: bytes, rvc_params: list,
                                     event_id: str = None) -> MessageV2:
        vehicle_control_req = OtaRvcReq()
        vehicle_control_req.rvc_req_type = rvc_req_type
        for p in rvc_params:
            param = cast(RvcReqParam, p)
            vehicle_control_req.rvc_params.append(param)

        vehicle_control_cmd_req_msg = MessageV2(MessageBodyV2(), vehicle_control_req)
        application_id = '510'
        application_data_protocol_version = 25857
        self.message_V2_1_coder.initialize_message(self.uid, self.get_token(), vin_info.vin, application_id,
                                                   application_data_protocol_version, 1, vehicle_control_cmd_req_msg)
        vehicle_control_cmd_req_msg.body.ack_required = False
        if event_id is not None:
            vehicle_control_cmd_req_msg.body.event_id = event_id
        self.publish_json_request(application_id, application_data_protocol_version,
                                  vehicle_control_cmd_req_msg.get_data())
        vehicle_control_cmd_req_msg_hex = self.message_V2_1_coder.encode_request(vehicle_control_cmd_req_msg)
        self.publish_raw_request(application_id, application_data_protocol_version, vehicle_control_cmd_req_msg_hex)
        vehicle_control_cmd_rsp_msg_hex = self.send_request(vehicle_control_cmd_req_msg_hex,
                                                            urllib.parse.urljoin(self.saic_uri, '/TAP.Web/ota.mpv21'))
        self.publish_raw_response(application_id, application_data_protocol_version, vehicle_control_cmd_rsp_msg_hex)
        vehicle_control_cmd_rsp_msg = MessageV2(MessageBodyV2(), OtaRvcStatus25857())
        self.message_V2_1_coder.decode_response(vehicle_control_cmd_rsp_msg_hex, vehicle_control_cmd_rsp_msg)
        self.publish_json_response(application_id, application_data_protocol_version,
                                   vehicle_control_cmd_rsp_msg.get_data())
        return vehicle_control_cmd_rsp_msg

    ## CHARGING MANAGEMENT

    def get_charging_status(self, vin_info: VinInfo, event_id: str = None) -> MessageV30:
        chrg_mgmt_data_req_msg = MessageV30(MessageBodyV30())
        application_id = '516'
        application_data_protocol_version = 768
        self.message_V3_0_coder.initialize_message(self.uid, self.get_token(), vin_info.vin, application_id,
                                                   application_data_protocol_version, 5, chrg_mgmt_data_req_msg)
        if event_id is not None:
            chrg_mgmt_data_req_msg.body.event_id = event_id
        self.publish_json_request(application_id, application_data_protocol_version, chrg_mgmt_data_req_msg.get_data())
        chrg_mgmt_data_req_hex = self.message_V3_0_coder.encode_request(chrg_mgmt_data_req_msg)
        self.publish_raw_request(application_id, application_data_protocol_version, chrg_mgmt_data_req_hex)
        chrg_mgmt_data_rsp_hex = self.send_request(chrg_mgmt_data_req_hex,
                                                   urllib.parse.urljoin(self.saic_uri, '/TAP.Web/ota.mpv30'))
        self.publish_raw_response(application_id, application_data_protocol_version, chrg_mgmt_data_rsp_hex)
        chrg_mgmt_data_rsp_msg = MessageV30(MessageBodyV30(), OtaChrgMangDataResp())
        self.message_V3_0_coder.decode_response(chrg_mgmt_data_rsp_hex, chrg_mgmt_data_rsp_msg)
        self.publish_json_response(application_id, application_data_protocol_version, chrg_mgmt_data_rsp_msg.get_data())
        return chrg_mgmt_data_rsp_msg

    def get_charging_status_with_retry(self, vin_info: VinInfo) -> MessageV30:
        return self.handle_retry(self.get_charging_status, vin_info)

    def control_battery_heating(self, enable: bool, vin_info: VinInfo, event_id: str = None) -> MessageV30:
        chrg_heat_req = OtaChrgHeatReq()
        chrg_heat_req.ptcHeatReq = bool_to_int(enable)
        chrg_heat_req_msg = MessageV30(MessageBodyV30(), chrg_heat_req)
        application_id = '516'
        application_data_protocol_version = 768
        self.message_V3_0_coder.initialize_message(self.uid, self.get_token(), vin_info.vin, application_id,
                                                   application_data_protocol_version, 9, chrg_heat_req_msg)
        if event_id is not None:
            chrg_heat_req_msg.body.event_id = event_id
        self.publish_json_request(application_id, application_data_protocol_version, chrg_heat_req_msg.get_data())
        chrg_heat_req_msg_hex = self.message_V3_0_coder.encode_request(chrg_heat_req_msg)
        self.publish_raw_request(application_id, application_data_protocol_version, chrg_heat_req_msg_hex)
        chrg_heat_rsp_msg_hex = self.send_request(chrg_heat_req_msg_hex,
                                                  urllib.parse.urljoin(self.saic_uri, '/TAP.Web/ota.mpv30'))
        self.publish_raw_response(application_id, application_data_protocol_version, chrg_heat_rsp_msg_hex)
        chrg_heat_rsp_msg = MessageV30(MessageBodyV30(), OtaChrgHeatResp())
        self.message_V3_0_coder.decode_response(chrg_heat_rsp_msg_hex, chrg_heat_rsp_msg)
        self.publish_json_response(application_id, application_data_protocol_version, chrg_heat_rsp_msg.get_data())
        return chrg_heat_rsp_msg

    def control_charging_port_lock(self, unlock: bool, vin_info: VinInfo, event_id: str = None):
        chrg_ctrl_req = OtaChrgCtrlReq()
        chrg_ctrl_req.chrgCtrlReq = 0
        chrg_ctrl_req.tboxV2XReq = 0
        chrg_ctrl_req.tboxEleccLckCtrlReq = 2 if unlock else 1
        chrg_ctrl_req_msg = MessageV30(MessageBodyV30(), chrg_ctrl_req)
        application_id = '516'
        application_data_protocol_version = 768
        self.message_V3_0_coder.initialize_message(self.uid, self.get_token(), vin_info.vin, application_id,
                                                   application_data_protocol_version, 7, chrg_ctrl_req_msg)
        if event_id is not None:
            chrg_ctrl_req_msg.body.event_id = event_id
        self.publish_json_request(application_id, application_data_protocol_version, chrg_ctrl_req_msg.get_data())
        chrg_ctrl_req_msg_hex = self.message_V3_0_coder.encode_request(chrg_ctrl_req_msg)
        self.publish_raw_request(application_id, application_data_protocol_version, chrg_ctrl_req_msg_hex)
        chrg_ctrl_rsp_msg_hex = self.send_request(chrg_ctrl_req_msg_hex,
                                                  urllib.parse.urljoin(self.saic_uri, '/TAP.Web/ota.mpv30'))
        self.publish_raw_response(application_id, application_data_protocol_version, chrg_ctrl_rsp_msg_hex)
        chrg_ctrl_rsp_msg = MessageV30(MessageBodyV30(), OtaChrgCtrlStsResp())
        self.message_V3_0_coder.decode_response(chrg_ctrl_rsp_msg_hex, chrg_ctrl_rsp_msg)
        self.publish_json_response(application_id, application_data_protocol_version, chrg_ctrl_rsp_msg.get_data())
        return chrg_ctrl_rsp_msg

    def control_charging(self, stop_charging: bool, vin_info: VinInfo, event_id: str = None):
        chrg_ctrl_req = OtaChrgCtrlReq()
        chrg_ctrl_req.chrgCtrlReq = 2 if stop_charging else 1
        chrg_ctrl_req.tboxV2XReq = 0
        chrg_ctrl_req.tboxEleccLckCtrlReq = 0
        chrg_ctrl_req_msg = MessageV30(MessageBodyV30(), chrg_ctrl_req)
        application_id = '516'
        application_data_protocol_version = 768
        self.message_V3_0_coder.initialize_message(self.uid, self.get_token(), vin_info.vin, application_id,
                                                   application_data_protocol_version, 7, chrg_ctrl_req_msg)
        if event_id is not None:
            chrg_ctrl_req_msg.body.event_id = event_id
        self.publish_json_request(application_id, application_data_protocol_version, chrg_ctrl_req_msg.get_data())
        chrg_ctrl_req_msg_hex = self.message_V3_0_coder.encode_request(chrg_ctrl_req_msg)
        self.publish_raw_request(application_id, application_data_protocol_version, chrg_ctrl_req_msg_hex)
        chrg_ctrl_rsp_msg_hex = self.send_request(chrg_ctrl_req_msg_hex,
                                                  urllib.parse.urljoin(self.saic_uri, '/TAP.Web/ota.mpv30'))
        self.publish_raw_response(application_id, application_data_protocol_version, chrg_ctrl_rsp_msg_hex)
        chrg_ctrl_rsp_msg = MessageV30(MessageBodyV30(), OtaChrgCtrlStsResp())
        self.message_V3_0_coder.decode_response(chrg_ctrl_rsp_msg_hex, chrg_ctrl_rsp_msg)
        self.publish_json_response(application_id, application_data_protocol_version, chrg_ctrl_rsp_msg.get_data())
        return chrg_ctrl_rsp_msg

    def set_target_battery_soc(self, target_soc: TargetBatteryCode, vin_info: VinInfo, event_id: str = None):
        chrg_setng_req = OtaChrgSetngReq()
        chrg_setng_req.onBdChrgTrgtSOCReq = target_soc.value
        chrg_setng_req.altngChrgCrntReq = 4
        chrg_setng_req.tboxV2XSpSOCReq = 0
        chrg_setng_req_msg = MessageV30(MessageBodyV30(), chrg_setng_req)
        application_id = '516'
        application_data_protocol_version = 768
        self.message_V3_0_coder.initialize_message(self.uid, self.get_token(), vin_info.vin, application_id,
                                                   application_data_protocol_version, 3, chrg_setng_req_msg)
        if event_id is not None:
            chrg_setng_req_msg.body.event_id = event_id
        self.publish_json_request(application_id, application_data_protocol_version, chrg_setng_req_msg.get_data())
        chrg_setng_req_msg_hex = self.message_V3_0_coder.encode_request(chrg_setng_req_msg)
        self.publish_raw_request(application_id, application_data_protocol_version, chrg_setng_req_msg_hex)
        chrg_setng_rsp_msg_hex = self.send_request(chrg_setng_req_msg_hex,
                                                   urllib.parse.urljoin(self.saic_uri, '/TAP.Web/ota.mpv30'))
        self.publish_raw_response(application_id, application_data_protocol_version, chrg_setng_rsp_msg_hex)
        chrg_setng_rsp_msg = MessageV30(MessageBodyV30(), OtaChrgSetngResp())
        self.message_V3_0_coder.decode_response(chrg_setng_rsp_msg_hex, chrg_setng_rsp_msg)
        self.publish_json_response(application_id, application_data_protocol_version, chrg_setng_rsp_msg.get_data())
        return chrg_setng_rsp_msg

    def set_schedule_charging(self, start_time: datetime.time, end_time: datetime.time,
                              mode: ScheduledChargingMode,
                              vin_info: VinInfo,
                              event_id: str = None):
        start_hour = start_time.hour
        start_minute = start_time.minute
        end_hour = end_time.hour
        end_minute = end_time.minute
        mode_value = mode.value
        chrg_rsvan_req = OtaChrgRsvanReq()
        chrg_rsvan_req.rsvanStHour = start_hour
        chrg_rsvan_req.rsvanStMintu = start_minute
        chrg_rsvan_req.rsvanSpHour = end_hour
        chrg_rsvan_req.rsvanSpMintu = end_minute
        chrg_rsvan_req.tboxAdpPubChrgSttnReq = 1
        chrg_rsvan_req.tboxReserCtrlReq = mode_value
        chrg_rsvan_msg = MessageV30(MessageBodyV30(), chrg_rsvan_req)
        application_id = '516'
        application_data_protocol_version = 768
        self.message_V3_0_coder.initialize_message(self.uid, self.get_token(), vin_info.vin, application_id,
                                                   application_data_protocol_version, 1, chrg_rsvan_msg)
        if event_id is not None:
            chrg_rsvan_msg.body.event_id = event_id
        self.publish_json_request(application_id, application_data_protocol_version, chrg_rsvan_msg.get_data())
        chrg_rsvan_req_msg_hex = self.message_V3_0_coder.encode_request(chrg_rsvan_msg)
        self.publish_raw_request(application_id, application_data_protocol_version, chrg_rsvan_req_msg_hex)
        chrg_rsvan_rsp_msg_hex = self.send_request(chrg_rsvan_req_msg_hex,
                                                   urllib.parse.urljoin(self.saic_uri, '/TAP.Web/ota.mpv30'))
        self.publish_raw_response(application_id, application_data_protocol_version, chrg_rsvan_rsp_msg_hex)
        chrg_rsvan_rsp_msg = MessageV30(MessageBodyV30(), OtaChrgRsvanResp())
        self.message_V3_0_coder.decode_response(chrg_rsvan_rsp_msg_hex, chrg_rsvan_rsp_msg)
        self.publish_json_response(application_id, application_data_protocol_version, chrg_rsvan_rsp_msg.get_data())
        return chrg_rsvan_rsp_msg

    ## Messages
    def get_message_list(self, event_id: str = None) -> MessageV11:
        return self.get_alarm_list(1, 5, event_id)

    def get_alarm_list(self, start: int, end: int, event_id: str = None) -> MessageV11:
        return self.__get_message_list_of_group(start, end, 'ALARM', event_id)

    def get_command_list(self, start: int, end: int, event_id: str = None) -> MessageV11:
        return self.__get_message_list_of_group(start, end, 'COMMAND', event_id)

    def get_news_list(self, start: int, end: int, event_id: str = None) -> MessageV11:
        return self.__get_message_list_of_group(start, end, 'NEWS', event_id)

    def __get_message_list_of_group(self, start: int, end: int, message_group: str, event_id: str = None) -> MessageV11:
        message_list_request = MessageListReq()
        message_list_request.start_end_number = StartEndNumber()
        message_list_request.start_end_number.start_number = start
        message_list_request.start_end_number.end_number = end
        message_list_request.message_group = message_group

        header = Header()
        header.protocol_version = 18
        message_body = MessageBodyV11()
        message_list_req_msg = MessageV11(header, message_body, message_list_request)
        application_id = '531'
        application_data_protocol_version = 513
        self.message_v1_1_coder.initialize_message(self.uid, self.get_token(), application_id,
                                                   application_data_protocol_version, 1, message_list_req_msg)
        if event_id is not None:
            message_body.event_id = event_id
        self.publish_json_request(application_id, application_data_protocol_version, message_list_req_msg.get_data())
        message_list_req_hex = self.message_v1_1_coder.encode_request(message_list_req_msg)
        self.publish_raw_request(application_id, application_data_protocol_version, message_list_req_hex)
        message_list_rsp_hex = self.send_request(message_list_req_hex,
                                                 urllib.parse.urljoin(self.saic_uri, '/TAP.Web/ota.mp'))
        self.publish_raw_response(application_id, application_data_protocol_version, message_list_rsp_hex)
        message_list_rsp_msg = MessageV11(header, MessageBodyV11(), MessageListResp())
        self.message_v1_1_coder.decode_response(message_list_rsp_hex, message_list_rsp_msg)
        self.publish_json_response(application_id, application_data_protocol_version, message_list_rsp_msg.get_data())
        return message_list_rsp_msg

    def delete_all_alarms(self, event_id: str = None):
        self.__change_message_status(None, 'DELETE_ALARM', event_id)

    def delete_all_commands(self, event_id: str = None):
        self.__change_message_status(None, 'DELETE_COMMAND', event_id)

    def delete_all_news(self, event_id: str = None):
        self.__change_message_status(None, 'DELETE_NEWS', event_id)

    def read_message(self, message_id: int, event_id: str = None):
        self.__change_message_status(message_id, 'READ', event_id)

    def delete_message(self, message_id: int, event_id: str = None):
        self.__change_message_status(message_id, 'DELETE', event_id)

    def __change_message_status(self, message_id: int | None, action_type: str, event_id: str = None):
        abort_send_msg_req = AbortSendMessageReq()
        abort_send_msg_req.action_type = action_type
        if message_id is not None:
            abort_send_msg_req.message_id = message_id

        header = Header()
        header.protocol_version = 17
        message_body = MessageBodyV11()
        message_delete_req_msg = MessageV11(header, message_body, abort_send_msg_req)
        application_id = '615'
        application_protocol_version = 513
        self.message_v1_1_coder.initialize_message(self.uid, self.get_token(), application_id,
                                                   application_protocol_version, 1, message_delete_req_msg)
        if event_id is not None:
            message_body.event_id = event_id
        self.publish_json_request(application_id, application_protocol_version, abort_send_msg_req.get_data())
        message_delete_req_hex = self.message_v1_1_coder.encode_request(message_delete_req_msg)
        self.publish_raw_request(application_id, application_protocol_version, message_delete_req_hex)
        message_delete_rsp_hex = self.send_request(message_delete_req_hex,
                                                   urllib.parse.urljoin(self.saic_uri, '/TAP.Web/ota.mp'))
        self.publish_raw_response(application_id, application_protocol_version, message_delete_rsp_hex)
        message_delete_rsp_msg = MessageV11(header, MessageBodyV11())
        self.message_v1_1_coder.decode_response(message_delete_rsp_hex, message_delete_rsp_msg)
        self.publish_json_response(application_id, application_protocol_version, message_delete_rsp_msg.get_data())
        if message_delete_rsp_msg.body.error_message is not None:
            raise SaicApiException(message_delete_rsp_msg.body.error_message.decode(),
                                   message_delete_rsp_msg.body.result)

    def send_charging(self, vin_info: VinInfo, state: bool, event_id: str = None) -> MessageV30:
        charge_ctrl_req = OtaChrgCtrlReq()
        charge_ctrl_req.tbox_v2x_req = 0
        charge_ctrl_req.tbox_elecc_lck_ctrl_req = 0
        if state:
            charge_ctrl_req.chrg_ctrl_reg = 1
        else:
            charge_ctrl_req.chrg_ctrl_reg = 2

        chrg_ctrl_req_msg = MessageV30(MessageBodyV30(), charge_ctrl_req)
        application_id = '516'
        application_data_protocol_version = 768
        self.message_V3_0_coder.initialize_message(self.uid, self.get_token(), vin_info.vin, application_id,
                                                   application_data_protocol_version, 7, chrg_ctrl_req_msg)
        if event_id is not None:
            chrg_ctrl_req_msg.body.event_id = event_id
        self.publish_json_request(application_id, application_data_protocol_version, chrg_ctrl_req_msg.get_data())
        chrg_ctrl_req_hex = self.message_V3_0_coder.encode_request(chrg_ctrl_req_msg)
        self.publish_raw_request(application_id, application_data_protocol_version, chrg_ctrl_req_hex)
        chrg_ctrl_rsp_hex = self.send_request(chrg_ctrl_req_hex,
                                              urllib.parse.urljoin(self.saic_uri, '/TAP.Web/ota.mpv30'))
        self.publish_raw_response(application_id, application_data_protocol_version, chrg_ctrl_rsp_hex)
        chrg_ctrl_rsp_msg = MessageV30(MessageBodyV30(), OtaChrgCtrlStsResp())
        self.message_V3_0_coder.decode_response(chrg_ctrl_req_hex, chrg_ctrl_rsp_msg)
        self.publish_json_response(application_id, application_data_protocol_version, chrg_ctrl_rsp_msg.get_data())
        return chrg_ctrl_rsp_msg

    def publish_raw_value(self, key: str, raw: str):
        if self.on_publish_raw_value is not None:
            self.on_publish_raw_value(key, raw)
        else:
            logging.debug(f'{key}: {raw}')

    def publish_raw_request(self, application_id: str, application_data_protocol_version: int, raw: str):
        key = f'{application_id}_{application_data_protocol_version}/raw/request'
        self.publish_raw_value(key, raw)

    def publish_raw_response(self, application_id: str, application_data_protocol_version: int, raw: str):
        key = f'{application_id}_{application_data_protocol_version}/raw/response'
        self.publish_raw_value(key, raw)

    def publish_json_request(self, application_id: str, application_data_protocol_version: int, data: dict):
        key = f'{application_id}_{application_data_protocol_version}/json/request'
        self.publish_json(key, data)

    def publish_json_response(self, application_id: str, application_data_protocol_version: int, data: dict):
        key = f'{application_id}_{application_data_protocol_version}/json/response'
        self.publish_json(key, data)

    def publish_json(self, key: str, data: dict):
        if self.on_publish_json_value is not None:
            self.on_publish_json_value(key, data)
        else:
            logging.debug(f'{key}: {data}')

    def send_request(self, hex_message: str, endpoint) -> str:
        headers = {
            'Accept': '*/*',
            'Content-Type': 'text/html',
            'Accept-Encoding': 'gzip, deflate, br',
            'User-Agent': 'MG iSMART/1.1.1 (iPhone; iOS 16.3; Scale/3.00)',
            'Accept-Language': 'de-DE;q=1, en-DE;q=0.9, lu-DE;q=0.8, fr-DE;q=0.7',
            'Content-Length': str(len(hex_message))
        }
        try:
            response = requests.post(url=endpoint, data=hex_message, headers=headers, cookies=self.cookies)
            self.cookies = response.cookies
            return response.content.decode()
        except requests.exceptions.ConnectionError as ece:
            raise SaicApiException(f'Connection error: {ece}')
        except requests.exceptions.Timeout as et:
            raise SaicApiException(f'Timeout error: {et}')
        except requests.exceptions.HTTPError as ehttp:
            status_code = ehttp.response.status_code
            raise SaicApiException(f'HTTP error. HTTP status: {status_code}, {ehttp}')
        except requests.exceptions.RequestException as e:
            raise SaicApiException(f'{e}')

    def get_token(self):
        if self.token_expiration is not None:
            token_expiration = cast(Timestamp, self.token_expiration)
            if token_expiration.get_timestamp() < datetime.datetime.now():
                self.login()
        return self.token

    def handle_error(self, message_body: AbstractMessageBody):
        message = f'application ID: {message_body.application_id},' \
                  + f' protocol version: {message_body.application_data_protocol_version},' \
                  + f' message: {message_body.error_message.decode()}' \
                  + f' result code: {message_body.result}'

        if message_body.result == 2:
            # re-login
            logging.debug(message)
            if self.relogin_delay > 0:
                logging.warning(f'The SAIC user has been logged out. '
                                + f'Waiting {self.relogin_delay} seconds before attempting another login')
                time.sleep(float(self.relogin_delay))
            self.login()
        elif message_body.result == 4:
            # please try again later
            logging.debug(message)
            time.sleep(float(AVG_SMS_DELIVERY_TIME))
        elif message_body.result == -1:
            logging.warning(message)
        else:
            logging.error(message)


def bool_to_bit(flag):
    return b'\x01' if flag else b'\x00'


def bool_to_int(flag):
    return 1 if flag else 0


def hash_md5(password: str) -> str:
    return hashlib.md5(password.encode('utf-8')).hexdigest()


def create_alarm_switch(alarm_setting_type: MpAlarmSettingType) -> AlarmSwitch:
    alarm_switch = AlarmSwitch()
    alarm_switch.alarm_setting_type = alarm_setting_type.value
    alarm_switch.alarm_switch = True
    alarm_switch.function_switch = True
    return alarm_switch<|MERGE_RESOLUTION|>--- conflicted
+++ resolved
@@ -15,18 +15,11 @@
     MessageBodyV11, MessageListReq, MessageListResp, MessageV11, MpAlarmSettingType, MpUserLoggingInReq, \
     MpUserLoggingInRsp, StartEndNumber, Timestamp, VinInfo
 from saic_ismart_client.ota_v2_1.Message import MessageCoderV21
-<<<<<<< HEAD
-from saic_ismart_client.ota_v2_1.data_model import OtaRvmVehicleStatusReq, OtaRvmVehicleStatusResp25857, OtaRvcReq,\
-    RvcReqParam, OtaRvcStatus25857
-from saic_ismart_client.ota_v3_0.Message import MessageCoderV30, MessageV30, MessageBodyV30
-from saic_ismart_client.ota_v3_0.data_model import OtaChrgMangDataResp, OtaChrgCtrlReq, OtaChrgCtrlStsResp
-=======
 from saic_ismart_client.ota_v2_1.data_model import OtaRvcReq, OtaRvcStatus25857, OtaRvmVehicleStatusReq, \
     OtaRvmVehicleStatusResp25857, RvcReqParam
 from saic_ismart_client.ota_v3_0.Message import MessageBodyV30, MessageCoderV30, MessageV30
 from saic_ismart_client.ota_v3_0.data_model import OtaChrgCtrlReq, OtaChrgCtrlStsResp, OtaChrgHeatReq, OtaChrgHeatResp, \
     OtaChrgMangDataResp, OtaChrgRsvanReq, OtaChrgSetngReq, OtaChrgSetngResp, OtaChrgRsvanResp
->>>>>>> bed6b53c
 
 UID_INIT = '0000000000000000000000000000000000000000000000000#'
 AVG_SMS_DELIVERY_TIME = 15
@@ -813,33 +806,6 @@
             raise SaicApiException(message_delete_rsp_msg.body.error_message.decode(),
                                    message_delete_rsp_msg.body.result)
 
-    def send_charging(self, vin_info: VinInfo, state: bool, event_id: str = None) -> MessageV30:
-        charge_ctrl_req = OtaChrgCtrlReq()
-        charge_ctrl_req.tbox_v2x_req = 0
-        charge_ctrl_req.tbox_elecc_lck_ctrl_req = 0
-        if state:
-            charge_ctrl_req.chrg_ctrl_reg = 1
-        else:
-            charge_ctrl_req.chrg_ctrl_reg = 2
-
-        chrg_ctrl_req_msg = MessageV30(MessageBodyV30(), charge_ctrl_req)
-        application_id = '516'
-        application_data_protocol_version = 768
-        self.message_V3_0_coder.initialize_message(self.uid, self.get_token(), vin_info.vin, application_id,
-                                                   application_data_protocol_version, 7, chrg_ctrl_req_msg)
-        if event_id is not None:
-            chrg_ctrl_req_msg.body.event_id = event_id
-        self.publish_json_request(application_id, application_data_protocol_version, chrg_ctrl_req_msg.get_data())
-        chrg_ctrl_req_hex = self.message_V3_0_coder.encode_request(chrg_ctrl_req_msg)
-        self.publish_raw_request(application_id, application_data_protocol_version, chrg_ctrl_req_hex)
-        chrg_ctrl_rsp_hex = self.send_request(chrg_ctrl_req_hex,
-                                              urllib.parse.urljoin(self.saic_uri, '/TAP.Web/ota.mpv30'))
-        self.publish_raw_response(application_id, application_data_protocol_version, chrg_ctrl_rsp_hex)
-        chrg_ctrl_rsp_msg = MessageV30(MessageBodyV30(), OtaChrgCtrlStsResp())
-        self.message_V3_0_coder.decode_response(chrg_ctrl_req_hex, chrg_ctrl_rsp_msg)
-        self.publish_json_response(application_id, application_data_protocol_version, chrg_ctrl_rsp_msg.get_data())
-        return chrg_ctrl_rsp_msg
-
     def publish_raw_value(self, key: str, raw: str):
         if self.on_publish_raw_value is not None:
             self.on_publish_raw_value(key, raw)
